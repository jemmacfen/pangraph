--- conflicted
+++ resolved
@@ -639,16 +639,10 @@
 Partition string `s` into an array of strings such that no string is longer than `nc` characters.
 """
 function columns(s; nc=80)
-<<<<<<< HEAD
-    nr   = ceil(Int64, length(s)/nc)
-    l(i) = 1+(nc*(i-1))
-    r(i) = min(nc*i, length(s))
-=======
     L = length(s)
     nr   = ceil(Int64, L/nc)
     l(i) = 1+(nc*(i-1)) 
     r(i) = min(nc*i, L)
->>>>>>> 0f3037f7
     rows = [String(s[l(i):r(i)]) for i in 1:nr]
     return join(rows,'\n')
 end
